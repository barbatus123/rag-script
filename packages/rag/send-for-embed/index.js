import { config } from './lib/config.js';
import { logger } from './lib/logger.js';
import { getMongo, collections } from './lib/mongo.js';
import { trimTokens } from './lib/tokenUtils.js';
import { uploadFile, createBatch, batchStatus, getRecentEmbeddingRequests } from './lib/openai.js';
import { RateLimiter } from './lib/rateLimiter.js';
import { ProgressTracker } from './lib/progressTracker.js';

<<<<<<< HEAD
const MAX_EMBEDDINGS_PER_BATCH = 50_000;    // OpenAI embeddings request limit per batch
const SAFETY_WINDOW  = 40_000;    // ms before deadline to exit the function
=======
const SAFETY_WINDOW  = 20_000;    // ms before hardDeadline to exit loop
>>>>>>> 16c8782f
const LOG_EVERY      = 1000;       // progress log cadence
const MAX_TOKENS_PER_DAY = 3_000_000; // 3 million tokens per day for tier 1

/**
 * DigitalOcean Functions entry‑point – Script‑1 (manual trigger)
 */

export async function main(payload = {}, ctx = {}) {
<<<<<<< HEAD
    const started      = Date.now();
    const hardDeadline = started + 850_000;          // 850 s (leave 50 s spare)

=======
    const start        = Date.now();
    const hardDeadline = start + 850_000;
>>>>>>> 16c8782f
    const rateLimiter  = new RateLimiter(config.openAiRateLimit);
    const progress     = new ProgressTracker(config.processId);

    logger.info({ processId: config.processId }, 'sendForEmbed started');
    const srcParam = 'www.theatrenational.be';

    try {
<<<<<<< HEAD
=======
        // ── Setup Mongo & Collections ───────────────────────────────────
>>>>>>> 16c8782f
        const client = await getMongo();
        const db     = client.db(config.databaseName);
        const col    = collections(db);

        /* ------------------------------------------------------------------
        * Optional one‑shot cleanup
        * Trigger with payload = { "clean": true }
        * -----------------------------------------------------------------*/
        const shouldClean = payload?.clean === true;

        if (shouldClean) {
            logger.warn('Clean flag detected – purging previous embeddings …');
            await Promise.all([
                col.embIndex.deleteMany({}),
                col.ragReady.deleteMany({}),
                col.signal.deleteMany({}),
                col.temp.deleteMany({})
            ]);
            logger.warn('Cleanup complete; continuing with fresh run.');
        }

<<<<<<< HEAD
        /* ── Skip set: only fully‑processed chunks (timestamp≠null) ─────── */
        const batchedSet = new Set(
            await col.temp.distinct('chunk_id', {
                chunk_id: { $regex: `^${srcParam}` },
                batch_id: { $ne: null }
            })
        );
        const totalChunks = await col.chunks.find(srcParam ? { source: srcParam } : {}).count();

        logger.warn({ alreadyBatched: batchedSet.size, totalChunks },
            batchedSet.size
                ? 'Resuming: some chunks already batched – continuing where we left off'
                    : 'No batched chunks found – starting fresh'
=======
        // ── Build skip‑set (only fully‑completed chunks) ────────────────
        const completedSet = new Set(
            await col.embIndex.distinct('chunk_id', { timestamp: { $ne: null } })
        );
        progress.metrics.totalChunks = await col.chunks.countDocuments();

        logger.warn(
            {
                alreadyFinished: completedSet.size,
                totalChunks: progress.metrics.totalChunks
            },
            completedSet.size
                ? 'Resuming: some chunks already complete – continuing where we left off'
                : 'No completed chunks found – starting fresh'
>>>>>>> 16c8782f
        );

        /* For progress metrics */
        progress.metrics.totalChunks = totalChunks;
        progress.logProgress();

        if (totalChunks === batchedSet.size) {
            logger.warn('sendForEmbed has already processed all chunks');
            return { statusCode: 200, body: 'sendForEmbed has already processed all chunks' };
        }

        const recentEmbeddingRequests = await getRecentEmbeddingRequests();
        // According to the spec, the max tokens per chunk is ~512
        const tokensCapacity = MAX_TOKENS_PER_DAY - recentEmbeddingRequests * 512;

        if (tokensCapacity <= 0) {
            logger.warn('sendForEmbed has reached the max tokens per day limit');
            return { statusCode: 200, body: 'sendForEmbed has reached the max tokens per day limit' };
        }

        /* Stream chunks in deterministic order */
        const cursor = col.chunks
            .find(srcParam ? { source: srcParam } : {}, {
                projection: {
                    html_content: 1,
                    chunk_id: 1,
                    page_counter: 1,
                    source: 1,
                    metadata: 1
                }
            });

<<<<<<< HEAD
        const reqRows = [];
        const chunkIds  = [];
        let embeddingsCount = 0;
        let batchTokens = 0;
=======
        let jsonlRows     = [];
        let chunkIds      = [];
        let batchTokens   = 0;
        // Load initial enqueued tokens (sum of token_count for pending chunks)
        const agg = await col.embIndex.aggregate([
            {$match: {timestamp: null}},
            {$group: {_id: null, total: {$sum: '$token_count'}}}
        ]).toArray();
        let enqueuedTokens = agg.length > 0 ? agg[0].total : 0;
>>>>>>> 16c8782f

        while (await cursor.hasNext()) {
            const doc = await cursor.next();
            const vectorId = `${doc.source}__p${doc.page_counter}__c${doc.chunk_id}`;

<<<<<<< HEAD
            if (batchedSet.has(vectorId)) {
=======
            // skip already done
            if (completedSet.has(vectorId)) {
>>>>>>> 16c8782f
                progress.incrementMetric('skippedChunks');
                continue;
            }

<<<<<<< HEAD
            // According to the spec, the max tokens per chunk is ~512
            const { text, tokens } = trimTokens(doc.html_content, 512);

            const nearTimeout = Date.now() >= hardDeadline - SAFETY_WINDOW;
            if (
                (embeddingsCount + 1) > MAX_EMBEDDINGS_PER_BATCH ||
                (batchTokens + tokens) > tokensCapacity ||
                nearTimeout
            ) {
                const status = await flushBatch({ reqRows, chunkIds, col, rateLimiter, progress });
                // If we hit max tokens limit that can be processed simultaneously, exit and try another time.
                if (status === 'failed') {
                    return { statusCode: 200, body: 'Creating batch failed: likely max enqueued tokens limit reached' };
                }
                if (nearTimeout) {
                    return { statusCode: 200, body: 'sendForEmbed exited due to timeout' };
                }
                if ((batchTokens + tokens) > tokensCapacity) {
                    return { statusCode: 200, body: `${progress.metrics.totalTokens} have been sent for processing in ${progress.metrics.totalBatches} batches before sendForEmbed has reached the max tokens per day limit` };
                }
                reqRows.length = 0;
                chunkIds.length  = 0;
                embeddingsCount = 0;
                batchTokens = 0;
            }

            reqRows.push(
                JSON.stringify({
                    custom_id: vectorId,
                    method: 'POST',
                    url: '/v1/embeddings',
                    body: {
                        model: config.embeddingModel,
                        input: text
                    }
                })
            );
            embeddingsCount += 1;
            batchTokens += tokens;
=======
            // enforce per‑chunk token limit only
            const tokens = countTokens(doc.html_content);
            if (tokens > config.maxTokenPerInput) {
                logger.warn({vectorId, tokens}, 'Chunk too large – skipped');
                progress.incrementMetric('skippedChunks');
                continue;
            }

            // decide if we need to flush before adding this chunk:
            // 1) row‐count cap
            // 2) per‐chunk too‐big guard is earlier
            // 3) org‐level enqueued‐token cap
            // 4) nearing timeout
            const remainingOrg = config.orgTokenLimit - enqueuedTokens;
            const needFlush =
                jsonlRows.length > 0 && (
                    jsonlRows.length >= config.batchSize ||
                    batchTokens + tokens > remainingOrg ||
                    Date.now() >= hardDeadline - SAFETY_WINDOW
                );

            if (needFlush) {
                await flushBatch({ jsonlRows, chunkIds, batchTokens, col, rateLimiter, progress });
                // update our in‐memory enqueued count
                enqueuedTokens += batchTokens;

                jsonlRows   = [];
                chunkIds    = [];
                batchTokens = 0;
                if (Date.now() >= hardDeadline - SAFETY_WINDOW) {
                    logger.warn('Safety window reached – exiting loop');
                    break;
                }
            }

            // append the JSONL line
            jsonlRows.push(JSON.stringify({
                custom_id: vectorId,
                method: 'POST',
                url: '/v1/embeddings',
                body: {
                    model: config.embeddingModel,
                    input: doc.html_content
                }
            }));
>>>>>>> 16c8782f
            chunkIds.push(vectorId);

            // Track tokens & metrics
            batchTokens += tokens;
            progress.updateTokens(tokens);
            progress.incrementMetric('processedChunks');
            if (progress.metrics.processedChunks % LOG_EVERY === 0) {
<<<<<<< HEAD
                logger.warn(
                    {
                        processed: progress.metrics.processedChunks,
                        skipped:   progress.metrics.skippedChunks,
=======
                logger.info(
                    {
                        processed: progress.metrics.processedChunks,
                        batchSize: jsonlRows.length,
                        batchTokens
>>>>>>> 16c8782f
                    },
                    'progress'
                );
            }
        }

<<<<<<< HEAD
        const status = await flushBatch({ reqRows, chunkIds, col, rateLimiter, progress });
        if (status === 'failed') {
            return { statusCode: 200, body: 'Creating batch failed: likely max enqueued tokens limit reached' };
        }

        const duration = ((Date.now() - started) / 1000).toFixed(1) + 's';
        logger.info({ duration, metrics: progress.metrics }, 'sendForEmbed finished');

=======
        // final flush if anything remains
        if (jsonlRows.length) {
            await flushBatch({ jsonlRows, chunkIds, batchTokens, col, rateLimiter, progress });
        }

        const duration = ((Date.now() - start)/1000).toFixed(1) + 's';
        logger.info({ duration, metrics: progress.metrics }, 'sendForEmbed finished');
>>>>>>> 16c8782f
        return { statusCode: 200, body: JSON.stringify(progress.metrics) };

    } catch (err) {
        logger.error({ err }, 'sendForEmbed failed');
        return { statusCode: 500, body: err.message };
    }
}

<<<<<<< HEAD
async function flushBatch({ reqRows, chunkIds, col, rateLimiter, progress }) {
    if (!reqRows.length) return;
=======

/**
 * Flush the current JSONL batch:
 * 1) Mark docs in AI_EMBEDDING
 * 2) Upload file & create OpenAI batch
 * 3) Back‑fill batch_id in AI_EMBEDDING
 */
async function flushBatch({ jsonlRows, chunkIds, batchTokens, col, rateLimiter, progress }) {
    if (!jsonlRows.length) return;
>>>>>>> 16c8782f

    // 1️⃣ increment batch counter
    progress.incrementMetric('totalBatches');

<<<<<<< HEAD
    try {
        await rateLimiter.waitForSlot();
        const jsonl = reqRows.join('\n');
        const buffer = Buffer.from(jsonl, 'utf8');
        const fileId = await uploadFile(buffer);
        const batch  = await createBatch(fileId);

        // Check the status of the batch to make sure the batch has not failed
        // we are not assigning failed batch to the chunks.
        await new Promise(resolve => setTimeout(resolve, 30000));

        const statusResponse = await batchStatus(batch.id);

        if (statusResponse.status === 'failed') {
           logger.warn({ batchId: batch.id, status: statusResponse.status }, 'Batch failed');
           return 'failed';
        }
=======
    // compute an average token_count per chunk
    const avgTokenCount = batchTokens / chunkIds.length;

    // 2️⃣ mark chunks as in‐flight and record token_count
    await col.embIndex.bulkWrite(
        chunkIds.map(id => ({
            updateOne: {
                filter: { chunk_id: id },
                update: {
                    $setOnInsert: {
                        batch_id:    null,
                        timestamp:   null,
                        token_count: avgTokenCount
                    }
                },
                upsert: true
            }
        })),
        { ordered: false }
    );

    try {
        // 3️⃣ rate‐limit and upload the file
        await rateLimiter.waitForSlot();
        const payload = Buffer.from(jsonlRows.join('\n'), 'utf8');
        const fileId  = await uploadFile(payload);

        // 4️⃣ create the OpenAI batch
        const batch   = await createBatch(fileId);

        // 5️⃣ back‐fill batch_id for these chunks
        await col.embIndex.updateMany(
            { chunk_id: { $in: chunkIds } },
            { $set: { batch_id: batch.id } }
        );
>>>>>>> 16c8782f

        const bulkOps = chunkIds.map(chunkId => ({
            updateOne: {
                filter: { chunk_id: chunkId },
                update: { 
                    $setOnInsert: { 
                        chunk_id: chunkId,
                        batch_id: batch.id, 
                        timestamp: null 
                    }
                },
                upsert: true
            }
        }));
        await col.temp.bulkWrite(bulkOps);
        progress.incrementMetric('completedBatches');
<<<<<<< HEAD
        logger.info({ batchId: batch.id, queued: chunkIds.length }, 'Batch queued');

        return statusResponse.status;
=======
        logger.info(
            { batchId: batch.id, count: chunkIds.length },
            'Batch queued'
        );
>>>>>>> 16c8782f
    } catch (err) {
        progress.incrementMetric('failedBatches');
        logger.error({ err }, 'Batch creation failed');
        throw err;
    }
}

// global handlers
process.on('unhandledRejection', reason => {
    logger.error({ reason }, 'Unhandled promise rejection');
});
process.on('uncaughtException', err => {
    logger.fatal({ err }, 'Uncaught exception – shutting down');
    process.exit(1);
});
<|MERGE_RESOLUTION|>--- conflicted
+++ resolved
@@ -6,12 +6,8 @@
 import { RateLimiter } from './lib/rateLimiter.js';
 import { ProgressTracker } from './lib/progressTracker.js';
 
-<<<<<<< HEAD
 const MAX_EMBEDDINGS_PER_BATCH = 50_000;    // OpenAI embeddings request limit per batch
 const SAFETY_WINDOW  = 40_000;    // ms before deadline to exit the function
-=======
-const SAFETY_WINDOW  = 20_000;    // ms before hardDeadline to exit loop
->>>>>>> 16c8782f
 const LOG_EVERY      = 1000;       // progress log cadence
 const MAX_TOKENS_PER_DAY = 3_000_000; // 3 million tokens per day for tier 1
 
@@ -20,14 +16,9 @@
  */
 
 export async function main(payload = {}, ctx = {}) {
-<<<<<<< HEAD
     const started      = Date.now();
     const hardDeadline = started + 850_000;          // 850 s (leave 50 s spare)
 
-=======
-    const start        = Date.now();
-    const hardDeadline = start + 850_000;
->>>>>>> 16c8782f
     const rateLimiter  = new RateLimiter(config.openAiRateLimit);
     const progress     = new ProgressTracker(config.processId);
 
@@ -35,10 +26,6 @@
     const srcParam = 'www.theatrenational.be';
 
     try {
-<<<<<<< HEAD
-=======
-        // ── Setup Mongo & Collections ───────────────────────────────────
->>>>>>> 16c8782f
         const client = await getMongo();
         const db     = client.db(config.databaseName);
         const col    = collections(db);
@@ -60,7 +47,6 @@
             logger.warn('Cleanup complete; continuing with fresh run.');
         }
 
-<<<<<<< HEAD
         /* ── Skip set: only fully‑processed chunks (timestamp≠null) ─────── */
         const batchedSet = new Set(
             await col.temp.distinct('chunk_id', {
@@ -74,22 +60,6 @@
             batchedSet.size
                 ? 'Resuming: some chunks already batched – continuing where we left off'
                     : 'No batched chunks found – starting fresh'
-=======
-        // ── Build skip‑set (only fully‑completed chunks) ────────────────
-        const completedSet = new Set(
-            await col.embIndex.distinct('chunk_id', { timestamp: { $ne: null } })
-        );
-        progress.metrics.totalChunks = await col.chunks.countDocuments();
-
-        logger.warn(
-            {
-                alreadyFinished: completedSet.size,
-                totalChunks: progress.metrics.totalChunks
-            },
-            completedSet.size
-                ? 'Resuming: some chunks already complete – continuing where we left off'
-                : 'No completed chunks found – starting fresh'
->>>>>>> 16c8782f
         );
 
         /* For progress metrics */
@@ -122,38 +92,20 @@
                 }
             });
 
-<<<<<<< HEAD
         const reqRows = [];
         const chunkIds  = [];
         let embeddingsCount = 0;
         let batchTokens = 0;
-=======
-        let jsonlRows     = [];
-        let chunkIds      = [];
-        let batchTokens   = 0;
-        // Load initial enqueued tokens (sum of token_count for pending chunks)
-        const agg = await col.embIndex.aggregate([
-            {$match: {timestamp: null}},
-            {$group: {_id: null, total: {$sum: '$token_count'}}}
-        ]).toArray();
-        let enqueuedTokens = agg.length > 0 ? agg[0].total : 0;
->>>>>>> 16c8782f
 
         while (await cursor.hasNext()) {
             const doc = await cursor.next();
             const vectorId = `${doc.source}__p${doc.page_counter}__c${doc.chunk_id}`;
 
-<<<<<<< HEAD
             if (batchedSet.has(vectorId)) {
-=======
-            // skip already done
-            if (completedSet.has(vectorId)) {
->>>>>>> 16c8782f
                 progress.incrementMetric('skippedChunks');
                 continue;
             }
 
-<<<<<<< HEAD
             // According to the spec, the max tokens per chunk is ~512
             const { text, tokens } = trimTokens(doc.html_content, 512);
 
@@ -193,53 +145,6 @@
             );
             embeddingsCount += 1;
             batchTokens += tokens;
-=======
-            // enforce per‑chunk token limit only
-            const tokens = countTokens(doc.html_content);
-            if (tokens > config.maxTokenPerInput) {
-                logger.warn({vectorId, tokens}, 'Chunk too large – skipped');
-                progress.incrementMetric('skippedChunks');
-                continue;
-            }
-
-            // decide if we need to flush before adding this chunk:
-            // 1) row‐count cap
-            // 2) per‐chunk too‐big guard is earlier
-            // 3) org‐level enqueued‐token cap
-            // 4) nearing timeout
-            const remainingOrg = config.orgTokenLimit - enqueuedTokens;
-            const needFlush =
-                jsonlRows.length > 0 && (
-                    jsonlRows.length >= config.batchSize ||
-                    batchTokens + tokens > remainingOrg ||
-                    Date.now() >= hardDeadline - SAFETY_WINDOW
-                );
-
-            if (needFlush) {
-                await flushBatch({ jsonlRows, chunkIds, batchTokens, col, rateLimiter, progress });
-                // update our in‐memory enqueued count
-                enqueuedTokens += batchTokens;
-
-                jsonlRows   = [];
-                chunkIds    = [];
-                batchTokens = 0;
-                if (Date.now() >= hardDeadline - SAFETY_WINDOW) {
-                    logger.warn('Safety window reached – exiting loop');
-                    break;
-                }
-            }
-
-            // append the JSONL line
-            jsonlRows.push(JSON.stringify({
-                custom_id: vectorId,
-                method: 'POST',
-                url: '/v1/embeddings',
-                body: {
-                    model: config.embeddingModel,
-                    input: doc.html_content
-                }
-            }));
->>>>>>> 16c8782f
             chunkIds.push(vectorId);
 
             // Track tokens & metrics
@@ -247,25 +152,16 @@
             progress.updateTokens(tokens);
             progress.incrementMetric('processedChunks');
             if (progress.metrics.processedChunks % LOG_EVERY === 0) {
-<<<<<<< HEAD
                 logger.warn(
                     {
                         processed: progress.metrics.processedChunks,
                         skipped:   progress.metrics.skippedChunks,
-=======
-                logger.info(
-                    {
-                        processed: progress.metrics.processedChunks,
-                        batchSize: jsonlRows.length,
-                        batchTokens
->>>>>>> 16c8782f
                     },
                     'progress'
                 );
             }
         }
 
-<<<<<<< HEAD
         const status = await flushBatch({ reqRows, chunkIds, col, rateLimiter, progress });
         if (status === 'failed') {
             return { statusCode: 200, body: 'Creating batch failed: likely max enqueued tokens limit reached' };
@@ -274,15 +170,6 @@
         const duration = ((Date.now() - started) / 1000).toFixed(1) + 's';
         logger.info({ duration, metrics: progress.metrics }, 'sendForEmbed finished');
 
-=======
-        // final flush if anything remains
-        if (jsonlRows.length) {
-            await flushBatch({ jsonlRows, chunkIds, batchTokens, col, rateLimiter, progress });
-        }
-
-        const duration = ((Date.now() - start)/1000).toFixed(1) + 's';
-        logger.info({ duration, metrics: progress.metrics }, 'sendForEmbed finished');
->>>>>>> 16c8782f
         return { statusCode: 200, body: JSON.stringify(progress.metrics) };
 
     } catch (err) {
@@ -291,25 +178,12 @@
     }
 }
 
-<<<<<<< HEAD
 async function flushBatch({ reqRows, chunkIds, col, rateLimiter, progress }) {
     if (!reqRows.length) return;
-=======
-
-/**
- * Flush the current JSONL batch:
- * 1) Mark docs in AI_EMBEDDING
- * 2) Upload file & create OpenAI batch
- * 3) Back‑fill batch_id in AI_EMBEDDING
- */
-async function flushBatch({ jsonlRows, chunkIds, batchTokens, col, rateLimiter, progress }) {
-    if (!jsonlRows.length) return;
->>>>>>> 16c8782f
 
     // 1️⃣ increment batch counter
     progress.incrementMetric('totalBatches');
 
-<<<<<<< HEAD
     try {
         await rateLimiter.waitForSlot();
         const jsonl = reqRows.join('\n');
@@ -327,43 +201,6 @@
            logger.warn({ batchId: batch.id, status: statusResponse.status }, 'Batch failed');
            return 'failed';
         }
-=======
-    // compute an average token_count per chunk
-    const avgTokenCount = batchTokens / chunkIds.length;
-
-    // 2️⃣ mark chunks as in‐flight and record token_count
-    await col.embIndex.bulkWrite(
-        chunkIds.map(id => ({
-            updateOne: {
-                filter: { chunk_id: id },
-                update: {
-                    $setOnInsert: {
-                        batch_id:    null,
-                        timestamp:   null,
-                        token_count: avgTokenCount
-                    }
-                },
-                upsert: true
-            }
-        })),
-        { ordered: false }
-    );
-
-    try {
-        // 3️⃣ rate‐limit and upload the file
-        await rateLimiter.waitForSlot();
-        const payload = Buffer.from(jsonlRows.join('\n'), 'utf8');
-        const fileId  = await uploadFile(payload);
-
-        // 4️⃣ create the OpenAI batch
-        const batch   = await createBatch(fileId);
-
-        // 5️⃣ back‐fill batch_id for these chunks
-        await col.embIndex.updateMany(
-            { chunk_id: { $in: chunkIds } },
-            { $set: { batch_id: batch.id } }
-        );
->>>>>>> 16c8782f
 
         const bulkOps = chunkIds.map(chunkId => ({
             updateOne: {
@@ -380,16 +217,9 @@
         }));
         await col.temp.bulkWrite(bulkOps);
         progress.incrementMetric('completedBatches');
-<<<<<<< HEAD
         logger.info({ batchId: batch.id, queued: chunkIds.length }, 'Batch queued');
 
         return statusResponse.status;
-=======
-        logger.info(
-            { batchId: batch.id, count: chunkIds.length },
-            'Batch queued'
-        );
->>>>>>> 16c8782f
     } catch (err) {
         progress.incrementMetric('failedBatches');
         logger.error({ err }, 'Batch creation failed');
@@ -404,4 +234,4 @@
 process.on('uncaughtException', err => {
     logger.fatal({ err }, 'Uncaught exception – shutting down');
     process.exit(1);
-});
+});